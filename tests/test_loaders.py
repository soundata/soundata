import importlib
import inspect
from inspect import signature
import io
import os
import sys
import pytest
import requests


import soundata
from soundata import core, download_utils
from tests.test_utils import DEFAULT_DATA_HOME, get_attributes_and_properties

DATASETS = soundata.DATASETS
CUSTOM_TEST_CLIPS = {
    "esc50": "1-104089-A-22",
    "tau2019uas": "development/airport-barcelona-0-0-a",
    "urbansed": "soundscape_train_uniform1736",
    "urbansound8k": "135776-2-0-49",
<<<<<<< HEAD
    "fsd50k": "64760",
=======
    "tut2017se": "a001",
>>>>>>> 11ce0366
}

REMOTE_DATASETS = {}
TEST_DATA_HOME = "tests/resources/sound_datasets"


def test_dataset_attributes():
    for dataset_name in DATASETS:
        module = importlib.import_module("soundata.datasets.{}".format(dataset_name))
        dataset = module.Dataset(os.path.join(TEST_DATA_HOME, dataset_name))

        assert (
            dataset.name == dataset_name
        ), "{}.dataset attribute does not match dataset name".format(dataset_name)
        assert (
            dataset.bibtex is not None
        ), "No BIBTEX information provided for {}".format(dataset_name)
        assert (
            dataset._license_info is not None
        ), "No LICENSE information provided for {}".format(dataset_name)
        assert (
            isinstance(dataset.remotes, dict) or dataset.remotes is None
        ), "{}.REMOTES must be a dictionary".format(dataset_name)
        assert isinstance(dataset._index, dict), "{}.DATA is not properly set".format(
            dataset_name
        )
        assert (
            isinstance(dataset._download_info, str) or dataset._download_info is None
        ), "{}.DOWNLOAD_INFO must be a string".format(dataset_name)
        assert type(dataset._clip_class) == type(
            core.Clip
        ), "{}.Track must be an instance of core.Clip".format(dataset_name)
        assert callable(dataset.download), "{}.download is not a function".format(
            dataset_name
        )


def test_cite_and_license():
    for dataset_name in DATASETS:
        module = importlib.import_module("soundata.datasets.{}".format(dataset_name))
        dataset = module.Dataset(os.path.join(TEST_DATA_HOME, dataset_name))

        text_trap = io.StringIO()
        sys.stdout = text_trap
        dataset.cite()
        sys.stdout = sys.__stdout__

        text_trap = io.StringIO()
        sys.stdout = text_trap
        dataset.license()
        sys.stdout = sys.__stdout__


KNOWN_ISSUES = {}  # key is module, value is REMOTE key
DOWNLOAD_EXCEPTIONS = ["maestro"]


def test_download(mocker):
    for dataset_name in DATASETS:
        print(dataset_name)
        module = importlib.import_module("soundata.datasets.{}".format(dataset_name))
        dataset = module.Dataset(os.path.join(TEST_DATA_HOME, dataset_name))

        # test parameters & defaults
        assert callable(dataset.download), "{}.download is not callable".format(
            dataset_name
        )
        params = signature(dataset.download).parameters

        expected_params = [
            ("partial_download", None),
            ("force_overwrite", False),
            ("cleanup", False),
        ]
        for exp in expected_params:
            assert exp[0] in params, "{}.download must have {} as a parameter".format(
                dataset_name, exp[0]
            )
            assert (
                params[exp[0]].default == exp[1]
            ), "The default value of {} in {}.download must be {}".format(
                dataset_name, exp[0], exp[1]
            )

        # check that the download method can be called without errors
        if dataset.remotes != {}:
            mock_downloader = mocker.patch.object(dataset, "remotes")
            if dataset_name not in DOWNLOAD_EXCEPTIONS:
                try:
                    dataset.download()
                except:
                    assert False, "{}: {}".format(dataset_name, sys.exc_info()[0])

                mocker.resetall()

            # check that links are online
            for key in dataset.remotes:
                # skip this test if it's in known issues
                if dataset_name in KNOWN_ISSUES and key in KNOWN_ISSUES[dataset_name]:
                    continue

                url = dataset.remotes[key].url
                try:
                    request = requests.head(url)
                    assert request.ok, "Link {} for {} does not return OK".format(
                        url, dataset_name
                    )
                except requests.exceptions.ConnectionError:
                    assert False, "Link {} for {} is unreachable".format(
                        url, dataset_name
                    )
                except:
                    assert False, "{}: {}".format(dataset_name, sys.exc_info()[0])
        else:
            try:
                dataset.download()
            except:
                assert False, "{}: {}".format(dataset_name, sys.exc_info()[0])


# This is magically skipped by the the remote fixture `skip_local` in conftest.py
# when tests are run with the --local flag
def test_validate(skip_local):
    for dataset_name in DATASETS:
        data_home = os.path.join("tests/resources/sound_datasets", dataset_name)

        module = importlib.import_module("soundata.datasets.{}".format(dataset_name))
        dataset = module.Dataset(os.path.join(TEST_DATA_HOME, dataset_name))

        try:
            dataset.validate()
        except:
            assert False, "{}: {}".format(dataset_name, sys.exc_info()[0])

        try:
            dataset.validate(verbose=False)
        except:
            assert False, "{}: {}".format(dataset_name, sys.exc_info()[0])


def test_load_and_clipids():
    for dataset_name in DATASETS:
        data_home = os.path.join("tests/resources/sound_datasets", dataset_name)
        module = importlib.import_module("soundata.datasets.{}".format(dataset_name))
        dataset = module.Dataset(os.path.join(TEST_DATA_HOME, dataset_name))

        try:
            clip_ids = dataset.clip_ids
        except:
            assert False, "{}: {}".format(dataset_name, sys.exc_info()[0])
        assert type(clip_ids) is list, "{}.clip_ids() should return a list".format(
            dataset_name
        )
        clipid_len = len(clip_ids)
        # if the dataset has clips, test the loaders
        if dataset._clip_class is not None:

            try:
                choice_clip = dataset.choice_clip()
            except:
                assert False, "{}: {}".format(dataset_name, sys.exc_info()[0])
            assert isinstance(
                choice_clip, core.Clip
            ), "{}.choice_clip must return an instance of type core.Clip".format(
                dataset_name
            )

            try:
                dataset_data = dataset.load_clips()
            except:
                assert False, "{}: {}".format(dataset_name, sys.exc_info()[0])

            assert isinstance(
                dataset_data, dict
            ), "{}.load should return a dictionary".format(dataset_name)
            assert (
                len(dataset_data.keys()) == clipid_len
            ), "the dictionary returned {}.load() does not have the same number of elements as {}.clip_ids()".format(
                dataset_name, dataset_name
            )


def test_clip():
    data_home_dir = "tests/resources/sound_datasets"

    for dataset_name in DATASETS:
        data_home = os.path.join(data_home_dir, dataset_name)

        module = importlib.import_module("soundata.datasets.{}".format(dataset_name))
        dataset = module.Dataset(os.path.join(TEST_DATA_HOME, dataset_name))

        # if the dataset doesn't have a clip object, make sure it raises a value error
        # and move on to the next dataset
        if dataset._clip_class is None:
            with pytest.raises(NotImplementedError):
                dataset.clip("~fakeclipid~?!")
            continue

        if dataset_name in CUSTOM_TEST_CLIPS:
            clipid = CUSTOM_TEST_CLIPS[dataset_name]
        else:
            clipid = dataset.clip_ids[0]

        # test data home specified
        try:
            clip_test = dataset.clip(clipid)
        except:
            assert False, "{}: {}".format(dataset_name, sys.exc_info()[0])

        assert isinstance(
            clip_test, core.Clip
        ), "{}.clip must be an instance of type core.Clip".format(dataset_name)

        assert hasattr(
            clip_test, "to_jams"
        ), "{}.clip must have a to_jams method".format(dataset_name)

        # test calling all attributes, properties and cached properties
        clip_data = get_attributes_and_properties(clip_test)

        for attr in clip_data["attributes"]:
            ret = getattr(clip_test, attr)

        for prop in clip_data["properties"]:
            ret = getattr(clip_test, prop)

        for cprop in clip_data["cached_properties"]:
            ret = getattr(clip_test, cprop)

        # Validate JSON schema
        try:
            jam = clip_test.to_jams()
        except:
            assert False, "{}: {}".format(dataset_name, sys.exc_info()[0])

        assert jam.validate(), "Jams validation failed for {}.clip({})".format(
            dataset_name, clipid
        )

        # will fail if something goes wrong with __repr__
        try:
            text_trap = io.StringIO()
            sys.stdout = text_trap
            print(clip_test)
            sys.stdout = sys.__stdout__
        except:
            assert False, "{}: {}".format(dataset_name, sys.exc_info()[0])

        with pytest.raises(ValueError):
            dataset.clip("~fakeclipid~?!")


# This tests the case where there is no data in data_home.
# It makes sure that the clip can be initialized and the
# attributes accessed, but that anything requiring data
# files errors (all properties and cached properties).
def test_clip_placeholder_case():
    data_home_dir = "not/a/real/path"

    for dataset_name in DATASETS:
        data_home = os.path.join(data_home_dir, dataset_name)

        module = importlib.import_module("soundata.datasets.{}".format(dataset_name))
        dataset = module.Dataset(os.path.join(data_home, dataset_name))

        if dataset._clip_class is None or dataset.remote_index:
            continue

        if dataset_name in CUSTOM_TEST_CLIPS:
            clipid = CUSTOM_TEST_CLIPS[dataset_name]
        else:
            clipid = dataset.clip_ids[0]

        try:
            clip_test = dataset.clip(clipid)
        except:
            assert False, "{}: {}".format(dataset_name, sys.exc_info()[0])

        clip_data = get_attributes_and_properties(clip_test)

        for attr in clip_data["attributes"]:
            ret = getattr(clip_test, attr)

        for prop in clip_data["properties"]:
            with pytest.raises(Exception):
                ret = getattr(clip_test, prop)

        for cprop in clip_data["cached_properties"]:
            with pytest.raises(Exception):
                ret = getattr(clip_test, cprop)


# for load_* functions which require more than one argument
# module_name : {function_name: {parameter2: value, parameter3: value}}
EXCEPTIONS = {}
SKIP = {}


def test_load_methods():
    for dataset_name in DATASETS:
        module = importlib.import_module("soundata.datasets.{}".format(dataset_name))
        dataset = module.Dataset(os.path.join(TEST_DATA_HOME, dataset_name))

        all_methods = dir(dataset)
        load_methods = [
            getattr(dataset, m) for m in all_methods if m.startswith("load_")
        ]
        for load_method in load_methods:
            method_name = load_method.__name__

            # skip default methods
            if method_name == "load_clips" or method_name == "load_clipgroups":
                continue

            # skip overrides, add to the SKIP dictionary to skip a specific load method
            if dataset_name in SKIP and method_name in SKIP[dataset_name]:
                continue

            if load_method.__doc__ is None:
                raise ValueError(
                    "soundata.datasets.{}.Dataset.{} has no documentation".format(
                        dataset_name, method_name
                    )
                )

            params = [
                p
                for p in signature(load_method).parameters.values()
                if p.default == inspect._empty
            ]  # get list of parameters that don't have defaults

            # add to the EXCEPTIONS dictionary above if your load_* function needs
            # more than one argument.
            if dataset_name in EXCEPTIONS and method_name in EXCEPTIONS[dataset_name]:
                extra_params = EXCEPTIONS[dataset_name][method_name]
                with pytest.raises(IOError):
                    load_method("a/fake/filepath", **extra_params)
            else:
                with pytest.raises(IOError):
                    load_method("a/fake/filepath")


CUSTOM_TEST_MTRACKS = {}


def test_clipgroups():
    data_home_dir = "tests/resources/sound_datasets"

    for dataset_name in DATASETS:

        module = importlib.import_module("soundata.datasets.{}".format(dataset_name))
        dataset = module.Dataset(os.path.join(TEST_DATA_HOME, dataset_name))

        # TODO this is currently an opt-in test. Make it an opt out test
        # once #265 is addressed
        if dataset_name in CUSTOM_TEST_MTRACKS:
            clipgroup_id = CUSTOM_TEST_MTRACKS[dataset_name]
        else:
            # there are no clipgroups
            continue

        try:
            clipgroup_default = dataset.ClipGroup(clipgroup_id)
        except:
            assert False, "{}: {}".format(dataset_name, sys.exc_info()[0])

        # test data home specified
        data_home = os.path.join(data_home_dir, dataset_name)
        dataset_specific = soundata.initialize(dataset_name, data_home=data_home)
        try:
            clipgroup_test = dataset_specific.ClipGroup(
                clipgroup_id, data_home=data_home
            )
        except:
            assert False, "{}: {}".format(dataset_name, sys.exc_info()[0])

        assert isinstance(
            clipgroup_test, core.ClipGroup
        ), "{}.ClipGroup must be an instance of type core.ClipGroup".format(
            dataset_name
        )

        assert hasattr(
            clipgroup_test, "to_jams"
        ), "{}.ClipGroup must have a to_jams method".format(dataset_name)

        # Validate JSON schema
        try:
            jam = clipgroup_test.to_jams()
        except:
            assert False, "{}: {}".format(dataset_name, sys.exc_info()[0])

        assert jam.validate(), "Jams validation failed for {}.ClipGroup({})".format(
            dataset_name, clipgroup_id
        )<|MERGE_RESOLUTION|>--- conflicted
+++ resolved
@@ -15,14 +15,11 @@
 DATASETS = soundata.DATASETS
 CUSTOM_TEST_CLIPS = {
     "esc50": "1-104089-A-22",
+    "fsd50k": "64760",
     "tau2019uas": "development/airport-barcelona-0-0-a",
     "urbansed": "soundscape_train_uniform1736",
     "urbansound8k": "135776-2-0-49",
-<<<<<<< HEAD
-    "fsd50k": "64760",
-=======
     "tut2017se": "a001",
->>>>>>> 11ce0366
 }
 
 REMOTE_DATASETS = {}
