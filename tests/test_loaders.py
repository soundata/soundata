--- conflicted
+++ resolved
@@ -15,11 +15,8 @@
 DATASETS = soundata.DATASETS
 CUSTOM_TEST_CLIPS = {
     "esc50": "1-104089-A-22",
-<<<<<<< HEAD
+    "tau2019uas": "development/airport-barcelona-0-0-a",
     "tau2020uas_mobile": "airport-barcelona-0-0-a",
-=======
-    "tau2019uas": "development/airport-barcelona-0-0-a",
->>>>>>> 11ce0366
     "urbansed": "soundscape_train_uniform1736",
     "urbansound8k": "135776-2-0-49",
     "tut2017se": "a001",
