import numpy as np

from tests.test_utils import run_clip_tests

from soundata import annotations
from soundata.datasets import fsd50k

import os
import shutil
import pytest

TEST_DATA_HOME = "tests/resources/sound_datasets/fsd50k"


def test_clip():
    default_clipid = "64760"
    dataset = fsd50k.Dataset(TEST_DATA_HOME)
    clip = dataset.clip(default_clipid)
    expected_attributes = {
        "audio_path": "tests/resources/sound_datasets/fsd50k/FSD50K.dev_audio/64760.wav",
        "clip_id": "64760",
    }

    expected_property_types = {
        "audio": tuple,
        "tags": annotations.Tags,
        "mids": annotations.Tags,
        "split": str,
        "title": str,
        "description": str,
        "pp_pnp_ratings": dict,
    }

    run_clip_tests(clip, expected_attributes, expected_property_types)


def test_load_audio():
    dataset = fsd50k.Dataset(TEST_DATA_HOME)
    clip = dataset.clip("64760")
    audio_path = clip.audio_path
    audio, sr = fsd50k.load_audio(audio_path)
    assert sr == 44100
    assert type(audio) is np.ndarray
    assert len(audio.shape) == 1  # check audio is loaded as mono
    assert len(audio) == 75601


def test_to_jams():
    default_clipid = "64760"
    dataset = fsd50k.Dataset(TEST_DATA_HOME)
    clip = dataset.clip(default_clipid)
    jam = clip.to_jams()

    # Validate fsd50k jam schema
    assert jam.validate()

    # Validate Tags
    tags = jam.search(namespace="tag_open")[0]["data"]
    assert len(tags) == 5
    assert [tag.time for tag in tags] == [0.0, 0.0, 0.0, 0.0, 0.0]
    assert [tag.duration for tag in tags] == [
        1.7143083900226757,
        1.7143083900226757,
        1.7143083900226757,
        1.7143083900226757,
        1.7143083900226757,
    ]
    assert [tag.value for tag in tags] == [
        "Electric_guitar",
        "Guitar",
        "Plucked_string_instrument",
        "Musical_instrument",
        "Music",
    ]
    assert [tag.confidence for tag in tags] == [1.0, 1.0, 1.0, 1.0, 1.0]

    # validate metadata
    assert jam.file_metadata.duration == 1.7143083900226757
    assert jam.file_metadata.title == "guitarras_63.wav"
    assert jam.sandbox.mids == [
        "/m/02sgy",
        "/m/0342h",
        "/m/0fx80y",
        "/m/04szw",
        "/m/04rlf",
    ]
    assert jam.sandbox.split == "train"
    assert jam.sandbox.description == "electric guitar"
    assert jam.sandbox.freesound_tags == ["electric", "guitar"]
    assert jam.sandbox.license == "http://creativecommons.org/licenses/sampling+/1.0/"
    assert jam.sandbox.uploader == "casualsamples"
    assert jam.sandbox.pp_pnp_ratings == {"/m/02sgy": [1.0, 1.0]}
    assert jam.annotations[0].annotation_metadata.data_source == "soundata"


def test_labels():
    # For multiple tags
    default_clipid = "64760"
    dataset = fsd50k.Dataset(TEST_DATA_HOME)
    clip = dataset.clip(default_clipid)
    tags = clip.tags
    assert tags.labels == [
        "Electric_guitar",
        "Guitar",
        "Plucked_string_instrument",
        "Musical_instrument",
        "Music",
    ]
    assert np.array_equal(tags.confidence, [1.0, 1.0, 1.0, 1.0, 1.0])

    mids = clip.mids
    assert mids.labels == ["/m/02sgy", "/m/0342h", "/m/0fx80y", "/m/04szw", "/m/04rlf"]
    assert np.array_equal(mids.confidence, [1.0, 1.0, 1.0, 1.0, 1.0])

    # For a single tag
    default_clipid = "21914"
    dataset = fsd50k.Dataset(TEST_DATA_HOME)
    clip = dataset.clip(default_clipid)
    tags = clip.tags
    assert tags.labels == ["Crushing"]
    assert np.array_equal(tags.confidence, [1.0])


def test_dev_metadata():
    # Testing metadata from a training clip
    default_clipid = "64760"
    dataset = fsd50k.Dataset(TEST_DATA_HOME)
    clip = dataset.clip(default_clipid)
    clip_metadata = clip._metadata()

    clip_ground_truth = clip_metadata[default_clipid]["ground_truth"]
    assert clip_ground_truth["tags"] == [
        "Electric_guitar",
        "Guitar",
        "Plucked_string_instrument",
        "Musical_instrument",
        "Music",
    ]
    assert clip_ground_truth["mids"] == [
        "/m/02sgy",
        "/m/0342h",
        "/m/0fx80y",
        "/m/04szw",
        "/m/04rlf",
    ]
    assert clip_ground_truth["split"] == "train"

    clip_info = clip_metadata[default_clipid]["clip_info"]
    assert clip_info["title"] == "guitarras_63.wav"
    assert clip_info["description"] == "electric guitar"
    assert clip_info["tags"] == ["electric", "guitar"]
    assert clip_info["license"] == "http://creativecommons.org/licenses/sampling+/1.0/"
    assert clip_info["uploader"] == "casualsamples"

    clip_pp_pnp = clip_metadata[default_clipid]["pp_pnp_ratings"]
    assert type(clip_pp_pnp) is dict
    assert clip_pp_pnp == {"/m/02sgy": [1.0, 1.0]}

    # Testing metadata from an evaluation clip
    default_clipid = "21914"
    dataset = fsd50k.Dataset(TEST_DATA_HOME)
    clip = dataset.clip(default_clipid)
    clip_metadata = clip._metadata()
    clip_ground_truth = clip_metadata[default_clipid]["ground_truth"]
    assert clip_ground_truth["split"] == "validation"

    default_clipid = "99"
    dataset = fsd50k.Dataset(TEST_DATA_HOME)
    clip = dataset.clip(default_clipid)
    clip_metadata = clip._metadata()

    clip_ground_truth = clip_metadata[default_clipid]["ground_truth"]
    assert clip_ground_truth["tags"] == [
        "Chatter",
        "Chewing_and_mastication",
        "Chirp_and_tweet",
        "Traffic_noise_and_roadway_noise",
        "Child_speech_and_kid_speaking",
        "Human_group_actions",
        "Bird_vocalization_and_bird_call_and_bird_song",
        "Bird",
        "Wild_animals",
        "Animal",
        "Motor_vehicle_(road)",
        "Vehicle",
        "Speech",
        "Human_voice",
    ]
    assert clip_ground_truth["mids"] == [
        "/m/07rkbfh",
        "/m/03cczk",
        "/m/07pggtn",
        "/m/0btp2",
        "/m/0ytgt",
        "/t/dd00012",
        "/m/020bb7",
        "/m/015p6",
        "/m/01280g",
        "/m/0jbk",
        "/m/012f08",
        "/m/07yv9",
        "/m/09x0r",
        "/m/09l8g",
    ]
    assert clip_ground_truth["split"] is "test"

    clip_info = clip_metadata[default_clipid]["clip_info"]
    assert type(clip_info) is dict
    assert clip_info["title"] == "manzana_exterior.wav"
    assert clip_info["description"] == "eating apples on a park"
    assert clip_info["tags"] == ["apple", "crunch", "eat", "field-recording", "park"]
    assert clip_info["license"] == "http://creativecommons.org/licenses/by/3.0/"
    assert clip_info["uploader"] == "plagasul"

    clip_pp_pnp = clip_metadata[default_clipid]["pp_pnp_ratings"]
    assert type(clip_pp_pnp) is dict
    assert clip_pp_pnp == {"/m/03cczk": [0.5, 0.5]}


def test_load_vocabulary():
    dataset = fsd50k.Dataset(TEST_DATA_HOME)

    # Testing load vocabulary function
    fsd50k_to_audioset, audioset_to_fsd50k = dataset.load_fsd50k_vocabulary(
        dataset.vocabulary_path
    )
    assert fsd50k_to_audioset == {
        "Crushing": "/m/07plct2",
        "Electric_guitar": "/m/02sgy",
    }
    assert audioset_to_fsd50k == {
        "/m/07plct2": "Crushing",
        "/m/02sgy": "Electric_guitar",
    }

    # Testing fsd50k to audioset
    fsd50k_to_audioset = dataset.fsd50k_to_audioset
    assert fsd50k_to_audioset["Crushing"] == "/m/07plct2"
    assert fsd50k_to_audioset["Electric_guitar"] == "/m/02sgy"

    # Testing audioset to fsd50k
    audioset_to_fsd50k = dataset.audioset_to_fsd50k
    assert audioset_to_fsd50k["/m/07plct2"] == "Crushing"
    assert audioset_to_fsd50k["/m/02sgy"] == "Electric_guitar"


def test_label_info():
    dataset = fsd50k.Dataset(TEST_DATA_HOME)

    # Testing label info property
    label_info = dataset.label_info

    assert type(label_info["/m/02sgy"]) is dict
    assert type(label_info["/m/02sgy"]["faq"]) is str
    assert label_info["/m/02sgy"]["examples"] == [4282, 134012]
    assert label_info["/m/02sgy"]["verification_examples"] == [
        63900,
        74871,
        40403,
        97244,
        40474,
        97242,
    ]


def test_vocabularies():
    dataset = fsd50k.Dataset(TEST_DATA_HOME)

    # Testing load vocabulary function
    fsd50k_to_audioset, audioset_to_fsd50k = dataset.load_fsd50k_vocabulary(
        dataset.vocabulary_path
    )
    assert fsd50k_to_audioset == {
        "Crushing": "/m/07plct2",
        "Electric_guitar": "/m/02sgy",
    }
    assert audioset_to_fsd50k == {
        "/m/07plct2": "Crushing",
        "/m/02sgy": "Electric_guitar",
    }

    # Testing fsd50k to audioset
    fsd50k_to_audioset = dataset.fsd50k_to_audioset
    assert fsd50k_to_audioset["Crushing"] == "/m/07plct2"
    assert fsd50k_to_audioset["Electric_guitar"] == "/m/02sgy"

    # Testing audioset to fsd50k
    audioset_to_fsd50k = dataset.audioset_to_fsd50k
    assert audioset_to_fsd50k["/m/07plct2"] == "Crushing"
    assert audioset_to_fsd50k["/m/02sgy"] == "Electric_guitar"


def test_collection_vocabulary():
    dataset = fsd50k.Dataset(TEST_DATA_HOME)

    # Testing collection vocabularies
    collection_fsd50k_to_audioset = dataset.collection_fsd50k_to_audioset
    collection_audioset_to_fsd50k = dataset.collection_audioset_to_fsd50k

    assert type(collection_fsd50k_to_audioset) is dict
    assert type(collection_audioset_to_fsd50k) is dict
    assert type(collection_fsd50k_to_audioset["dev"]) is dict
    assert type(collection_fsd50k_to_audioset["eval"]) is dict
    assert type(collection_audioset_to_fsd50k["dev"]) is dict
    assert type(collection_audioset_to_fsd50k["eval"]) is dict

    assert collection_fsd50k_to_audioset["dev"]["Electric_guitar"] == "/m/02sgy"
    assert collection_fsd50k_to_audioset["eval"]["Chatter"] == "/m/07rkbfh"
    assert collection_audioset_to_fsd50k["dev"]["/m/02sgy"] == "Electric_guitar"
<<<<<<< HEAD
    assert collection_audioset_to_fsd50k["eval"]["/m/07rkbfh"] == "Chatter"
=======
    assert collection_audioset_to_fsd50k["eval"]["/m/07rkbfh"] == "Chatter"


def test_download(httpserver):

    test_download_home = "tests/resources/sound_datasets/fsd50k_download"
    if os.path.exists(test_download_home):
        shutil.rmtree(test_download_home)

    test_files_path = "tests/resources/download/fsd50k.zip"
    download_utils.unzip(test_files_path, cleanup=False)

    httpserver.serve_content(
        open("tests/resources/download/fsd50k/FSD50K.ground_truth.zip", "rb").read()
    )
    remotes = {
        "development": {
            "dev_main": download_utils.RemoteFileMetadata(
                filename="1-FSD50K.ground_truth.zip",
                url=httpserver.url,
                checksum="246dd703ab54859e6497eee101e311e7",
            )
        },
        "evaluation": {
            "eval_main": download_utils.RemoteFileMetadata(
                filename="2-FSD50K.ground_truth.zip",
                url=httpserver.url,
                checksum="246dd703ab54859e6497eee101e311e7",
            )
        },
        "metadata": download_utils.RemoteFileMetadata(
            filename="3-FSD50K.ground_truth.zip",
            url=httpserver.url,
            checksum="246dd703ab54859e6497eee101e311e7",
        ),
        "documentation": download_utils.RemoteFileMetadata(
            filename="4-FSD50K.ground_truth.zip",
            url=httpserver.url,
            checksum="246dd703ab54859e6497eee101e311e7",
        ),
    }
    dataset = fsd50k.Dataset(test_download_home)
    dataset.remotes = remotes
    dataset.download(None, False, False)
    assert os.path.exists(os.path.join(test_download_home, "1-FSD50K.ground_truth.zip"))
    assert os.path.exists(os.path.join(test_download_home, "2-FSD50K.ground_truth.zip"))
    assert os.path.exists(os.path.join(test_download_home, "3-FSD50K.ground_truth.zip"))
    assert os.path.exists(os.path.join(test_download_home, "4-FSD50K.ground_truth.zip"))

    if os.path.exists(test_download_home):
        shutil.rmtree(test_download_home)
    dataset.download(["development"], False, False)
    assert os.path.exists(os.path.join(test_download_home, "1-FSD50K.ground_truth.zip"))
    assert not os.path.exists(
        os.path.join(test_download_home, "2-FSD50K.ground_truth.zip")
    )
    assert not os.path.exists(
        os.path.join(test_download_home, "3-FSD50K.ground_truth.zip")
    )
    assert not os.path.exists(
        os.path.join(test_download_home, "4-FSD50K.ground_truth.zip")
    )

    if os.path.exists(test_download_home):
        shutil.rmtree(test_download_home)
    dataset.download(["evaluation"], False, False)
    assert not os.path.exists(
        os.path.join(test_download_home, "1-FSD50K.ground_truth.zip")
    )
    assert os.path.exists(os.path.join(test_download_home, "2-FSD50K.ground_truth.zip"))
    assert not os.path.exists(
        os.path.join(test_download_home, "3-FSD50K.ground_truth.zip")
    )
    assert not os.path.exists(
        os.path.join(test_download_home, "4-FSD50K.ground_truth.zip")
    )

    if os.path.exists(test_download_home):
        shutil.rmtree(test_download_home)
    dataset.download(["metadata", "documentation"], False, False)
    assert not os.path.exists(
        os.path.join(test_download_home, "1-FSD50K.ground_truth.zip")
    )
    assert not os.path.exists(
        os.path.join(test_download_home, "2-FSD50K.ground_truth.zip")
    )
    assert os.path.exists(os.path.join(test_download_home, "3-FSD50K.ground_truth.zip"))
    assert os.path.exists(os.path.join(test_download_home, "4-FSD50K.ground_truth.zip"))

    if os.path.exists(test_download_home):
        shutil.rmtree(test_download_home)

    # Test erroneous dev_ download keys
    with pytest.raises(ValueError):
        dataset.download(["dev_1"], False, False)

    if os.path.exists(test_download_home):
        shutil.rmtree(test_download_home)

    # Test erroneous eval_ download keys
    with pytest.raises(ValueError):
        dataset.download(["eval_1"], False, False)

    if os.path.exists(test_download_home):
        shutil.rmtree(test_download_home)

    # Test random download keys
    with pytest.raises(ValueError):
        dataset.download(["random_key"], False, False)

    if os.path.exists(test_download_home):
        shutil.rmtree(test_download_home)

    # Test downloading twice with cleanup
    dataset.download(None, False, True)
    dataset.download(None, False, False)

    if os.path.exists(test_download_home):
        shutil.rmtree(test_download_home)

    # Test downloading twice with force overwrite
    dataset.download(None, False, False)
    dataset.download(None, True, False)

    if os.path.exists(test_download_home):
        shutil.rmtree(test_download_home)

    # Test downloading twice with force overwrite and cleanup
    dataset.download(None, False, True)
    dataset.download(None, True, False)

    if os.path.exists(test_download_home):
        shutil.rmtree(test_download_home)

    if os.path.exists(os.path.join("tests/resources/download", "__MACOSX")):
        shutil.rmtree(
            os.path.join("tests/resources/download", "__MACOSX"), ignore_errors=True
        )


def test_merge_and_unzip():
    test_merging_home = "tests/resources/download/fsd50k"
    test_files_path = "tests/resources/download/fsd50k.zip"

    dataset = fsd50k.Dataset(data_home=test_merging_home)
    download_utils.unzip(test_files_path, cleanup=False)

    # Test development merge and unzip
    assert not os.path.exists(os.path.join(test_merging_home, "FSD50K.dev_audio/"))
    assert os.path.exists(os.path.join(test_merging_home, "FSD50K.dev_audio.zip"))
    assert os.path.exists(os.path.join(test_merging_home, "FSD50K.dev_audio.z01"))
    assert os.path.exists(os.path.join(test_merging_home, "FSD50K.dev_audio.z02"))
    assert os.path.exists(os.path.join(test_merging_home, "FSD50K.dev_audio.z03"))
    assert os.path.exists(os.path.join(test_merging_home, "FSD50K.dev_audio.z04"))
    assert os.path.exists(os.path.join(test_merging_home, "FSD50K.dev_audio.z05"))

    merging_list_dev = [
        "FSD50K.dev_audio.zip",
        "FSD50K.dev_audio.z01",
        "FSD50K.dev_audio.z02",
        "FSD50K.dev_audio.z03",
        "FSD50K.dev_audio.z04",
        "FSD50K.dev_audio.z05",
    ]

    dataset.merge_and_unzip(merging_list=merging_list_dev, cleanup=False)

    assert os.path.exists(os.path.join(test_merging_home, "FSD50K.dev_audio/"))
    assert os.path.exists(os.path.join(test_merging_home, "FSD50K.dev_audio.zip"))
    assert os.path.exists(os.path.join(test_merging_home, "FSD50K.dev_audio.z01"))
    assert os.path.exists(os.path.join(test_merging_home, "FSD50K.dev_audio.z02"))
    assert os.path.exists(os.path.join(test_merging_home, "FSD50K.dev_audio.z03"))
    assert os.path.exists(os.path.join(test_merging_home, "FSD50K.dev_audio.z04"))
    assert os.path.exists(os.path.join(test_merging_home, "FSD50K.dev_audio.z05"))

    # Test evaluation merge and unzip
    assert not os.path.exists(os.path.join(test_merging_home, "FSD50K.eval_audio/"))
    assert os.path.exists(os.path.join(test_merging_home, "FSD50K.eval_audio.zip"))
    assert os.path.exists(os.path.join(test_merging_home, "FSD50K.eval_audio.z01"))

    merging_list_eval = ["FSD50K.eval_audio.zip", "FSD50K.eval_audio.z01"]

    dataset.merge_and_unzip(merging_list=merging_list_eval, cleanup=False)

    assert os.path.exists(os.path.join(test_merging_home, "FSD50K.eval_audio/"))
    assert os.path.exists(os.path.join(test_merging_home, "FSD50K.eval_audio.zip"))
    assert os.path.exists(os.path.join(test_merging_home, "FSD50K.eval_audio.z01"))

    if os.path.exists(os.path.join(test_merging_home)):
        shutil.rmtree(test_merging_home, ignore_errors=True)

    if os.path.exists(os.path.join("tests/resources/download", "__MACOSX")):
        shutil.rmtree(
            os.path.join("tests/resources/download", "__MACOSX"), ignore_errors=True
        )


def test_merge_unzip_cleanup():
    test_merging_home = "tests/resources/download/fsd50k"
    test_files_path = "tests/resources/download/fsd50k.zip"

    dataset = fsd50k.Dataset(data_home=test_merging_home)
    download_utils.unzip(test_files_path, cleanup=False)

    # Test development merge and unzip
    assert not os.path.exists(os.path.join(test_merging_home, "FSD50K.dev_audio/"))
    assert os.path.exists(os.path.join(test_merging_home, "FSD50K.dev_audio.zip"))
    assert os.path.exists(os.path.join(test_merging_home, "FSD50K.dev_audio.z01"))
    assert os.path.exists(os.path.join(test_merging_home, "FSD50K.dev_audio.z02"))
    assert os.path.exists(os.path.join(test_merging_home, "FSD50K.dev_audio.z03"))
    assert os.path.exists(os.path.join(test_merging_home, "FSD50K.dev_audio.z04"))
    assert os.path.exists(os.path.join(test_merging_home, "FSD50K.dev_audio.z05"))

    merging_list_dev = [
        "FSD50K.dev_audio.zip",
        "FSD50K.dev_audio.z01",
        "FSD50K.dev_audio.z02",
        "FSD50K.dev_audio.z03",
        "FSD50K.dev_audio.z04",
        "FSD50K.dev_audio.z05",
    ]

    dataset.merge_and_unzip(merging_list=merging_list_dev, cleanup=True)

    assert os.path.exists(os.path.join(test_merging_home, "FSD50K.dev_audio/"))
    assert not os.path.exists(os.path.join(test_merging_home, "FSD50K.dev_audio.zip"))
    assert not os.path.exists(os.path.join(test_merging_home, "FSD50K.dev_audio.z01"))
    assert not os.path.exists(os.path.join(test_merging_home, "FSD50K.dev_audio.z02"))
    assert not os.path.exists(os.path.join(test_merging_home, "FSD50K.dev_audio.z03"))
    assert not os.path.exists(os.path.join(test_merging_home, "FSD50K.dev_audio.z04"))
    assert not os.path.exists(os.path.join(test_merging_home, "FSD50K.dev_audio.z05"))

    # Test evaluation merge and unzip
    assert not os.path.exists(os.path.join(test_merging_home, "FSD50K.eval_audio/"))
    assert os.path.exists(os.path.join(test_merging_home, "FSD50K.eval_audio.zip"))
    assert os.path.exists(os.path.join(test_merging_home, "FSD50K.eval_audio.z01"))

    merging_list_eval = ["FSD50K.eval_audio.zip", "FSD50K.eval_audio.z01"]

    dataset.merge_and_unzip(merging_list=merging_list_eval, cleanup=True)

    assert os.path.exists(os.path.join(test_merging_home, "FSD50K.eval_audio/"))
    assert not os.path.exists(os.path.join(test_merging_home, "FSD50K.eval_audio.zip"))
    assert not os.path.exists(os.path.join(test_merging_home, "FSD50K.eval_audio.z01"))

    if os.path.exists(os.path.join(test_merging_home)):
        shutil.rmtree(test_merging_home, ignore_errors=True)

    if os.path.exists(os.path.join("tests/resources/download", "__MACOSX")):
        shutil.rmtree(
            os.path.join("tests/resources/download", "__MACOSX"), ignore_errors=True
        )
>>>>>>> 04b4a017
<|MERGE_RESOLUTION|>--- conflicted
+++ resolved
@@ -307,259 +307,4 @@
     assert collection_fsd50k_to_audioset["dev"]["Electric_guitar"] == "/m/02sgy"
     assert collection_fsd50k_to_audioset["eval"]["Chatter"] == "/m/07rkbfh"
     assert collection_audioset_to_fsd50k["dev"]["/m/02sgy"] == "Electric_guitar"
-<<<<<<< HEAD
-    assert collection_audioset_to_fsd50k["eval"]["/m/07rkbfh"] == "Chatter"
-=======
-    assert collection_audioset_to_fsd50k["eval"]["/m/07rkbfh"] == "Chatter"
-
-
-def test_download(httpserver):
-
-    test_download_home = "tests/resources/sound_datasets/fsd50k_download"
-    if os.path.exists(test_download_home):
-        shutil.rmtree(test_download_home)
-
-    test_files_path = "tests/resources/download/fsd50k.zip"
-    download_utils.unzip(test_files_path, cleanup=False)
-
-    httpserver.serve_content(
-        open("tests/resources/download/fsd50k/FSD50K.ground_truth.zip", "rb").read()
-    )
-    remotes = {
-        "development": {
-            "dev_main": download_utils.RemoteFileMetadata(
-                filename="1-FSD50K.ground_truth.zip",
-                url=httpserver.url,
-                checksum="246dd703ab54859e6497eee101e311e7",
-            )
-        },
-        "evaluation": {
-            "eval_main": download_utils.RemoteFileMetadata(
-                filename="2-FSD50K.ground_truth.zip",
-                url=httpserver.url,
-                checksum="246dd703ab54859e6497eee101e311e7",
-            )
-        },
-        "metadata": download_utils.RemoteFileMetadata(
-            filename="3-FSD50K.ground_truth.zip",
-            url=httpserver.url,
-            checksum="246dd703ab54859e6497eee101e311e7",
-        ),
-        "documentation": download_utils.RemoteFileMetadata(
-            filename="4-FSD50K.ground_truth.zip",
-            url=httpserver.url,
-            checksum="246dd703ab54859e6497eee101e311e7",
-        ),
-    }
-    dataset = fsd50k.Dataset(test_download_home)
-    dataset.remotes = remotes
-    dataset.download(None, False, False)
-    assert os.path.exists(os.path.join(test_download_home, "1-FSD50K.ground_truth.zip"))
-    assert os.path.exists(os.path.join(test_download_home, "2-FSD50K.ground_truth.zip"))
-    assert os.path.exists(os.path.join(test_download_home, "3-FSD50K.ground_truth.zip"))
-    assert os.path.exists(os.path.join(test_download_home, "4-FSD50K.ground_truth.zip"))
-
-    if os.path.exists(test_download_home):
-        shutil.rmtree(test_download_home)
-    dataset.download(["development"], False, False)
-    assert os.path.exists(os.path.join(test_download_home, "1-FSD50K.ground_truth.zip"))
-    assert not os.path.exists(
-        os.path.join(test_download_home, "2-FSD50K.ground_truth.zip")
-    )
-    assert not os.path.exists(
-        os.path.join(test_download_home, "3-FSD50K.ground_truth.zip")
-    )
-    assert not os.path.exists(
-        os.path.join(test_download_home, "4-FSD50K.ground_truth.zip")
-    )
-
-    if os.path.exists(test_download_home):
-        shutil.rmtree(test_download_home)
-    dataset.download(["evaluation"], False, False)
-    assert not os.path.exists(
-        os.path.join(test_download_home, "1-FSD50K.ground_truth.zip")
-    )
-    assert os.path.exists(os.path.join(test_download_home, "2-FSD50K.ground_truth.zip"))
-    assert not os.path.exists(
-        os.path.join(test_download_home, "3-FSD50K.ground_truth.zip")
-    )
-    assert not os.path.exists(
-        os.path.join(test_download_home, "4-FSD50K.ground_truth.zip")
-    )
-
-    if os.path.exists(test_download_home):
-        shutil.rmtree(test_download_home)
-    dataset.download(["metadata", "documentation"], False, False)
-    assert not os.path.exists(
-        os.path.join(test_download_home, "1-FSD50K.ground_truth.zip")
-    )
-    assert not os.path.exists(
-        os.path.join(test_download_home, "2-FSD50K.ground_truth.zip")
-    )
-    assert os.path.exists(os.path.join(test_download_home, "3-FSD50K.ground_truth.zip"))
-    assert os.path.exists(os.path.join(test_download_home, "4-FSD50K.ground_truth.zip"))
-
-    if os.path.exists(test_download_home):
-        shutil.rmtree(test_download_home)
-
-    # Test erroneous dev_ download keys
-    with pytest.raises(ValueError):
-        dataset.download(["dev_1"], False, False)
-
-    if os.path.exists(test_download_home):
-        shutil.rmtree(test_download_home)
-
-    # Test erroneous eval_ download keys
-    with pytest.raises(ValueError):
-        dataset.download(["eval_1"], False, False)
-
-    if os.path.exists(test_download_home):
-        shutil.rmtree(test_download_home)
-
-    # Test random download keys
-    with pytest.raises(ValueError):
-        dataset.download(["random_key"], False, False)
-
-    if os.path.exists(test_download_home):
-        shutil.rmtree(test_download_home)
-
-    # Test downloading twice with cleanup
-    dataset.download(None, False, True)
-    dataset.download(None, False, False)
-
-    if os.path.exists(test_download_home):
-        shutil.rmtree(test_download_home)
-
-    # Test downloading twice with force overwrite
-    dataset.download(None, False, False)
-    dataset.download(None, True, False)
-
-    if os.path.exists(test_download_home):
-        shutil.rmtree(test_download_home)
-
-    # Test downloading twice with force overwrite and cleanup
-    dataset.download(None, False, True)
-    dataset.download(None, True, False)
-
-    if os.path.exists(test_download_home):
-        shutil.rmtree(test_download_home)
-
-    if os.path.exists(os.path.join("tests/resources/download", "__MACOSX")):
-        shutil.rmtree(
-            os.path.join("tests/resources/download", "__MACOSX"), ignore_errors=True
-        )
-
-
-def test_merge_and_unzip():
-    test_merging_home = "tests/resources/download/fsd50k"
-    test_files_path = "tests/resources/download/fsd50k.zip"
-
-    dataset = fsd50k.Dataset(data_home=test_merging_home)
-    download_utils.unzip(test_files_path, cleanup=False)
-
-    # Test development merge and unzip
-    assert not os.path.exists(os.path.join(test_merging_home, "FSD50K.dev_audio/"))
-    assert os.path.exists(os.path.join(test_merging_home, "FSD50K.dev_audio.zip"))
-    assert os.path.exists(os.path.join(test_merging_home, "FSD50K.dev_audio.z01"))
-    assert os.path.exists(os.path.join(test_merging_home, "FSD50K.dev_audio.z02"))
-    assert os.path.exists(os.path.join(test_merging_home, "FSD50K.dev_audio.z03"))
-    assert os.path.exists(os.path.join(test_merging_home, "FSD50K.dev_audio.z04"))
-    assert os.path.exists(os.path.join(test_merging_home, "FSD50K.dev_audio.z05"))
-
-    merging_list_dev = [
-        "FSD50K.dev_audio.zip",
-        "FSD50K.dev_audio.z01",
-        "FSD50K.dev_audio.z02",
-        "FSD50K.dev_audio.z03",
-        "FSD50K.dev_audio.z04",
-        "FSD50K.dev_audio.z05",
-    ]
-
-    dataset.merge_and_unzip(merging_list=merging_list_dev, cleanup=False)
-
-    assert os.path.exists(os.path.join(test_merging_home, "FSD50K.dev_audio/"))
-    assert os.path.exists(os.path.join(test_merging_home, "FSD50K.dev_audio.zip"))
-    assert os.path.exists(os.path.join(test_merging_home, "FSD50K.dev_audio.z01"))
-    assert os.path.exists(os.path.join(test_merging_home, "FSD50K.dev_audio.z02"))
-    assert os.path.exists(os.path.join(test_merging_home, "FSD50K.dev_audio.z03"))
-    assert os.path.exists(os.path.join(test_merging_home, "FSD50K.dev_audio.z04"))
-    assert os.path.exists(os.path.join(test_merging_home, "FSD50K.dev_audio.z05"))
-
-    # Test evaluation merge and unzip
-    assert not os.path.exists(os.path.join(test_merging_home, "FSD50K.eval_audio/"))
-    assert os.path.exists(os.path.join(test_merging_home, "FSD50K.eval_audio.zip"))
-    assert os.path.exists(os.path.join(test_merging_home, "FSD50K.eval_audio.z01"))
-
-    merging_list_eval = ["FSD50K.eval_audio.zip", "FSD50K.eval_audio.z01"]
-
-    dataset.merge_and_unzip(merging_list=merging_list_eval, cleanup=False)
-
-    assert os.path.exists(os.path.join(test_merging_home, "FSD50K.eval_audio/"))
-    assert os.path.exists(os.path.join(test_merging_home, "FSD50K.eval_audio.zip"))
-    assert os.path.exists(os.path.join(test_merging_home, "FSD50K.eval_audio.z01"))
-
-    if os.path.exists(os.path.join(test_merging_home)):
-        shutil.rmtree(test_merging_home, ignore_errors=True)
-
-    if os.path.exists(os.path.join("tests/resources/download", "__MACOSX")):
-        shutil.rmtree(
-            os.path.join("tests/resources/download", "__MACOSX"), ignore_errors=True
-        )
-
-
-def test_merge_unzip_cleanup():
-    test_merging_home = "tests/resources/download/fsd50k"
-    test_files_path = "tests/resources/download/fsd50k.zip"
-
-    dataset = fsd50k.Dataset(data_home=test_merging_home)
-    download_utils.unzip(test_files_path, cleanup=False)
-
-    # Test development merge and unzip
-    assert not os.path.exists(os.path.join(test_merging_home, "FSD50K.dev_audio/"))
-    assert os.path.exists(os.path.join(test_merging_home, "FSD50K.dev_audio.zip"))
-    assert os.path.exists(os.path.join(test_merging_home, "FSD50K.dev_audio.z01"))
-    assert os.path.exists(os.path.join(test_merging_home, "FSD50K.dev_audio.z02"))
-    assert os.path.exists(os.path.join(test_merging_home, "FSD50K.dev_audio.z03"))
-    assert os.path.exists(os.path.join(test_merging_home, "FSD50K.dev_audio.z04"))
-    assert os.path.exists(os.path.join(test_merging_home, "FSD50K.dev_audio.z05"))
-
-    merging_list_dev = [
-        "FSD50K.dev_audio.zip",
-        "FSD50K.dev_audio.z01",
-        "FSD50K.dev_audio.z02",
-        "FSD50K.dev_audio.z03",
-        "FSD50K.dev_audio.z04",
-        "FSD50K.dev_audio.z05",
-    ]
-
-    dataset.merge_and_unzip(merging_list=merging_list_dev, cleanup=True)
-
-    assert os.path.exists(os.path.join(test_merging_home, "FSD50K.dev_audio/"))
-    assert not os.path.exists(os.path.join(test_merging_home, "FSD50K.dev_audio.zip"))
-    assert not os.path.exists(os.path.join(test_merging_home, "FSD50K.dev_audio.z01"))
-    assert not os.path.exists(os.path.join(test_merging_home, "FSD50K.dev_audio.z02"))
-    assert not os.path.exists(os.path.join(test_merging_home, "FSD50K.dev_audio.z03"))
-    assert not os.path.exists(os.path.join(test_merging_home, "FSD50K.dev_audio.z04"))
-    assert not os.path.exists(os.path.join(test_merging_home, "FSD50K.dev_audio.z05"))
-
-    # Test evaluation merge and unzip
-    assert not os.path.exists(os.path.join(test_merging_home, "FSD50K.eval_audio/"))
-    assert os.path.exists(os.path.join(test_merging_home, "FSD50K.eval_audio.zip"))
-    assert os.path.exists(os.path.join(test_merging_home, "FSD50K.eval_audio.z01"))
-
-    merging_list_eval = ["FSD50K.eval_audio.zip", "FSD50K.eval_audio.z01"]
-
-    dataset.merge_and_unzip(merging_list=merging_list_eval, cleanup=True)
-
-    assert os.path.exists(os.path.join(test_merging_home, "FSD50K.eval_audio/"))
-    assert not os.path.exists(os.path.join(test_merging_home, "FSD50K.eval_audio.zip"))
-    assert not os.path.exists(os.path.join(test_merging_home, "FSD50K.eval_audio.z01"))
-
-    if os.path.exists(os.path.join(test_merging_home)):
-        shutil.rmtree(test_merging_home, ignore_errors=True)
-
-    if os.path.exists(os.path.join("tests/resources/download", "__MACOSX")):
-        shutil.rmtree(
-            os.path.join("tests/resources/download", "__MACOSX"), ignore_errors=True
-        )
->>>>>>> 04b4a017
+    assert collection_audioset_to_fsd50k["eval"]["/m/07rkbfh"] == "Chatter"