""" Setup script for sound_datasets. """
from importlib.machinery import SourceFileLoader
from setuptools import setup, find_packages

version_sfl = SourceFileLoader("soundata.version", "soundata/version.py")
version_module = version_sfl.load_module()


if __name__ == "__main__":
    setup(
        version=version_module.version,
<<<<<<< HEAD
        description="Python library for loading and working with sound datasets.",
        url="https://github.com/soundata/soundata",
        packages=find_packages(exclude=["test", "*.test", "*.test.*"]),
        download_url="http://github.com/soundata/soundata/releases",
        package_data={"soundata": ["datasets/indexes/*"]},
        long_description=long_description,
        long_description_content_type="text/markdown",
        classifiers=[
            "License :: OSI Approved :: BSD License",
            "Programming Language :: Python",
            "Development Status :: 3 - Alpha",
            "Intended Audience :: Science/Research",
            "Topic :: Multimedia :: Sound/Audio :: Analysis",
            "Programming Language :: Python :: 3.6",
            "Programming Language :: Python :: 3.7",
            "Programming Language :: Python :: 3.8"
        ],
        keywords="sound dataset loader audio",
        license="BSD-3-Clause",
        install_requires=[
            "tqdm",
            "librosa >= 0.8.0",
            "numpy>=1.16, <=1.20",
            "jams",
            "requests",
            "types-requests",
            "pandas",
            "openpyxl", # usotw
            "lxml", # usotw
            "bs4", # usotw
            "scikit-video" # usotw
        ],
        extras_require={
            "tests": [
                "pytest>=4.4.0",
                "pytest-cov>=2.6.1",
                "pytest-pep8>=1.0.0",
                "pytest-mock>=1.10.1",
                "pytest-localserver>=0.5.0",
                "testcontainers>=2.3",
                "future==0.17.1",
                "coveralls>=1.7.0",
                "black>=21.9b0",
            ],
            "docs": [
                "docutils==0.16",
                "numpydoc",
                "recommonmark",
                "sphinx>=3.4.0",
                "sphinxcontrib-napoleon",
                "sphinx_rtd_theme",
                "sphinx-togglebutton"
            ],
            "ustow": [
                "openpyxl",
                "lxml",
                "bs4",
                "scikit-video"
            ]
        },
=======
                packages=find_packages(exclude=["test", "*.test", "*.test.*","tests", "tests.*", "*.tests.*", "tests/__pycache__", "tests/__pycache__/*"]),

>>>>>>> 9eb13bf8
    )<|MERGE_RESOLUTION|>--- conflicted
+++ resolved
@@ -9,69 +9,5 @@
 if __name__ == "__main__":
     setup(
         version=version_module.version,
-<<<<<<< HEAD
-        description="Python library for loading and working with sound datasets.",
-        url="https://github.com/soundata/soundata",
-        packages=find_packages(exclude=["test", "*.test", "*.test.*"]),
-        download_url="http://github.com/soundata/soundata/releases",
-        package_data={"soundata": ["datasets/indexes/*"]},
-        long_description=long_description,
-        long_description_content_type="text/markdown",
-        classifiers=[
-            "License :: OSI Approved :: BSD License",
-            "Programming Language :: Python",
-            "Development Status :: 3 - Alpha",
-            "Intended Audience :: Science/Research",
-            "Topic :: Multimedia :: Sound/Audio :: Analysis",
-            "Programming Language :: Python :: 3.6",
-            "Programming Language :: Python :: 3.7",
-            "Programming Language :: Python :: 3.8"
-        ],
-        keywords="sound dataset loader audio",
-        license="BSD-3-Clause",
-        install_requires=[
-            "tqdm",
-            "librosa >= 0.8.0",
-            "numpy>=1.16, <=1.20",
-            "jams",
-            "requests",
-            "types-requests",
-            "pandas",
-            "openpyxl", # usotw
-            "lxml", # usotw
-            "bs4", # usotw
-            "scikit-video" # usotw
-        ],
-        extras_require={
-            "tests": [
-                "pytest>=4.4.0",
-                "pytest-cov>=2.6.1",
-                "pytest-pep8>=1.0.0",
-                "pytest-mock>=1.10.1",
-                "pytest-localserver>=0.5.0",
-                "testcontainers>=2.3",
-                "future==0.17.1",
-                "coveralls>=1.7.0",
-                "black>=21.9b0",
-            ],
-            "docs": [
-                "docutils==0.16",
-                "numpydoc",
-                "recommonmark",
-                "sphinx>=3.4.0",
-                "sphinxcontrib-napoleon",
-                "sphinx_rtd_theme",
-                "sphinx-togglebutton"
-            ],
-            "ustow": [
-                "openpyxl",
-                "lxml",
-                "bs4",
-                "scikit-video"
-            ]
-        },
-=======
                 packages=find_packages(exclude=["test", "*.test", "*.test.*","tests", "tests.*", "*.tests.*", "tests/__pycache__", "tests/__pycache__/*"]),
-
->>>>>>> 9eb13bf8
     )