.. list-table::
   :widths: 4 4 3 1 1 2 4 3
   :header-rows: 1

   * - Dataset
     - Downloadable?
     - Annotations
     - Clips
     - Hours
     - Tasks
     - Soundscapes
     - License
     
   * - | :ref:`3D-MARCo <marco-module>`
       | ID: :code:`marco`
     - | audio: ✅
       | annotations: ✅
     - :ref:`tags`
     - 26
     - 0.3
     - | :sel:`SEL` 
     - | :music:`MUSIC`
     - .. image:: https://licensebuttons.net/l/by-nc/3.0/80x15.png
          :target: https://creativecommons.org/licenses/by-nc/3.0

   * - | :ref:`Clotho <clotho-module>`
       | ID: :code:`clotho`
     - | audio: ✅
       | annotations: ✅
     - :ref:`tags`
     - 5929
     - 37.05
     - | :ac:`AC` 
     - | :environment:`ENVIRONMENT`
     - .. image:: https://licensebuttons.net/l/by/4.0/80x15.png
          :target: https://creativecommons.org/licenses/by/4.0


   * - | :ref:`DCASE23-Task2 <dcase23-task2-module>`
       | ID: :code:`dcase23_task2`
     - | audio: ✅
       | annotations: ✅
     - :ref:`tags`
     - 174
     - 21
     - | :sec:`SEC` 
     - | :machine:`MACHINE`
     - .. image:: https://licensebuttons.net/l/by/4.0/80x15.png
          :target: https://creativecommons.org/licenses/by/4.0

   * - | :ref:`DCASE23-Task4B <dcase23-task4b-module>`
       | ID: :code:`dcase23_task4b`
     - | audio: ✅
       | annotations: ✅
     - :ref:`events`
     - 49
     - 3.16
     - | :sed:`SED` 
     - | :environment:`ENVIRONMENT` :bioacoustic:`BIOACOUSTIC` 
     - .. image:: https://licensebuttons.net/l/by-nc/3.0/80x15.png
          :target: https://creativecommons.org/licenses/by-nc/3.0

   * - | :ref:`DCASE23-Task6A <dcase23-task6a-module>`
       | ID: :code:`dcase23_task6a`
     - | audio: ✅
       | annotations: ✅
     - :ref:`tags`
     - 6974
     - 43.2
     - | :ac:`AC`
     - | 
     - .. image:: https://licensebuttons.net/l/by/4.0/80x15.png
          :target: https://creativecommons.org/licenses/by/4.0

   * - | :ref:`DCASE23-Task6B <dcase23-task6b-module>`
       | ID: :code:`dcase23_task6b`
     - | audio: ✅
       | annotations: ✅
     - :ref:`tags`
     - 6974
     - 43.2
     - | :ac:`AC`
     - | 
     - .. image:: https://licensebuttons.net/l/by/4.0/80x15.png
          :target: https://creativecommons.org/licenses/by/4.0

   * - | :ref:`DCASE-Bioacoustic <dcase-bioacoustic-module>`
       | ID: :code:`dcase_bioacoustic`
     - | audio: ✅
       | annotations: ✅
     - :ref:`events`
     - 174
     - 21
     - | :sed:`SED` 
     - | :bioacoustic:`BIOACOUSTIC`
     - .. image:: https://licensebuttons.net/l/by/4.0/80x15.png
          :target: https://creativecommons.org/licenses/by/4.0

   * - | :ref:`DCASE-BirdVox20k <dcase-birdVox20k-module>`
       | ID: :code:`dcase_birdVox20k`
     - | audio: ✅
       | annotations: ✅
     - :ref:`tags`
     - 20,000
     - 55.5
     - | :sec:`SEC` 
     - | :bioacoustic:`BIOACOUSTIC`
     - .. image:: https://licensebuttons.net/l/by/4.0/80x15.png
          :target: https://creativecommons.org/licenses/by/4.0

   * - | :ref:`EigenScape <eigenscape-module>`
       | (HOA 25 ch) 
       | ID: :code:`eigenscape`
     - | audio: ✅
       | annotations: ✅
     - :ref:`tags`
     - 64
     - 10.7
     - | :asc:`ASC`
     - | 
     - .. image:: https://licensebuttons.net/l/by/4.0/80x15.png
          :target: https://creativecommons.org/licenses/by/4.0

   * - | :ref:`EigenScape Raw <eigenscape-raw-module>`
       | (32 ch) 
       | ID: :code:`eigenscape_raw`
     - | audio: ✅
       | annotations: ✅
     - :ref:`tags`
     - 64
     - 10.7
     - | :asc:`ASC`
     - | 
     - .. image:: https://licensebuttons.net/l/by/4.0/80x15.png
          :target: https://creativecommons.org/licenses/by/4.0

   * - | :ref:`ESC-50 <esc50-module>`
       | ID: :code:`esc50`
     - | audio: ✅
       | annotations: ✅
     - :ref:`tags`
     - 2000
     - 2.8
     - | :sec:`SEC` 
     - | :environment:`ENVIRONMENT`
     - .. image:: https://licensebuttons.net/l/by-nc/3.0/80x15.png
          :target: https://creativecommons.org/licenses/by-nc/3.0

   * - | :ref:`Freefield1010 <freefield1010-module>`
       | ID: :code:`freefield1010`
     - | audio: ✅
       | annotations: ✅
     - :ref:`tags`
     - 7690
     - 21.3
     - | :sec:`SEC` 
     - | :bioacoustic:`BIOACOUSTIC`
     - .. image:: https://licensebuttons.net/l/by/4.0/80x15.png
          :target: https://creativecommons.org/licenses/by/4.0

   * - | :ref:`FSD50K <fsd50k-module>`
       | ID: :code:`fsd50k`
     - | audio: ✅
       | annotations: ✅
     - :ref:`tags`
     - 51197
     - 108.3
     - | :sec:`SEC` 
     - | :environment:`ENVIRONMENT` :music:`MUSIC`
       | :bioacoustic:`BIOACOUSTIC` :urban:`URBAN` 
       | :machine:`MACHINE` 
     - .. image:: https://licensebuttons.net/l/by/4.0/80x15.png
          :target: https://creativecommons.org/licenses/by/4.0

   * - | :ref:`FSDnoisy18K <fsdnoisy18k-module>`
       | ID: :code:`fsdnoisy18k`
     - | audio: ✅
       | annotations: ✅
     - :ref:`tags`
     - 18532
     - 42.5
     - | :sec:`SEC` 
     - | :environment:`ENVIRONMENT` :music:`MUSIC`
       | :machine:`MACHINE` 
     - .. image:: https://licensebuttons.net/l/by/4.0/80x15.png
          :target: https://creativecommons.org/licenses/by/4.0

   * - | :ref:`SINGA:PURA <singapura-module>`
       | ID: :code:`singapura`
     - | audio: ✅
       | annotations: ✅
     - :ref:`events`
     - 6547
     - 18.2
     - | :sed:`SED` 
     - | :urban:`URBAN`
     - .. image:: https://licensebuttons.net/l/by-sa/4.0/80x15.png
          :target: https://creativecommons.org/licenses/by-sa/4.0

   * - | :ref:`STARSS 2022 <starss2022-module>`
       | ID: :code:`starss2022`
     - | audio: ✅
       | annotations: ✅
     - :ref:`spatialevents`
     - 121
     - 5
     - | :sed:`SED` 
       | :sel:`SEL`
     - | :environment:`ENVIRONMENT` :music:`MUSIC`
     - .. image:: https://img.shields.io/badge/License-MIT-blue.svg
          :target: https://lbesson.mit-license.org/ 

   * - | :ref:`TAU NIGENS <tau2020sse_nigens-module>`
       | :ref:`SSE 2020 <tau2020sse_nigens-module>`
       | ID: :code:`tau2020sse_nigens`
     - | audio: ✅
       | annotations: ✅
     - :ref:`spatialevents`
     - 800
     - 15
     - | :sed:`SED` 
       | :sel:`SEL`
     - | :environment:`ENVIRONMENT` :music:`MUSIC` 
       | :bioacoustic:`BIOACOUSTIC` :machine:`MACHINE` 
     - .. image:: https://licensebuttons.net/l/by-nc/4.0/80x15.png
          :target: https://creativecommons.org/licenses/by-nc/4.0 

   * - | :ref:`TAU NIGENS <tau2021sse_nigens-module>`
       | :ref:`SSE 2021 <tau2021sse_nigens-module>`
       | ID: :code:`tau2021sse_nigens`
     - | audio: ✅
       | annotations: ✅
     - :ref:`spatialevents`
     - 800
     - 15
     - | :sed:`SED` 
       | :sel:`SEL`
     - | :environment:`ENVIRONMENT` :music:`MUSIC` 
       | :bioacoustic:`BIOACOUSTIC` :machine:`MACHINE` 
     - .. image:: https://licensebuttons.net/l/by-nc/4.0/80x15.png
          :target: https://creativecommons.org/licenses/by-nc/4.0 


   * - | :ref:`TAU Urban <tau2019uas-module>`
       | :ref:`Acoustic Scenes <tau2019uas-module>`
       | :ref:`2019 <tau2019uas-module>`
       | ID: :code:`tau2019uas`
     - | audio: ✅
       | annotations: ✅
     - :ref:`tags`
     - 22800
     - 63.3
     - | :asc:`ASC` 
     - | :urban:`URBAN`
     - :tau2019:`\ `

   * - | :ref:`TAU Urban <tau2020uas_mobile-module>`
       | :ref:`Acoustic Scenes<tau2020uas_mobile-module>`
       | :ref:`2020 Mobile <tau2020uas_mobile-module>`
       | ID: :code:`tau2020uas_mobile`
     - | audio: ✅
       | annotations: ✅
     - :ref:`tags`
     - 34915
     - 97
     - | :asc:`ASC` 
     - | :urban:`URBAN`
     - :tau2020:`\ `

   * - | :ref:`TAU Urban <tau2022uas_mobile-module>`
       | :ref:`Acoustic Scenes<tau2022uas_mobile-module>`
       | :ref:`2022 Mobile <tau2022uas_mobile-module>` 
       | ID: :code:`tau2022uas_mobile`
     - | audio: ✅
       | annotations: ✅
     - :ref:`tags`
     - 349150
     - 97
     - | :asc:`ASC` 
     - | :urban:`URBAN`
     - :tau2022:`\ `

   * - | :ref:`TAU SSE 2019 <tau2019sse-module>`
       | ID: :code:`tau2019sse`
     - | audio: ✅
       | annotations: ✅
     - :ref:`spatialevents`
     - 500
     - 8.3
     - | :sed:`SED` 
       | :sel:`SEL`
     - | :environment:`ENVIRONMENT`
     - :tau2019sse:`\ `

   * - | :ref:`TUT Sound <tut2017se-module>`
       | :ref:`Events 2017 <tut2017se-module>`
       | ID: :code:`tut2017se`
     - | audio: ✅
       | annotations: ✅
     - :ref:`events`
     - 32
     - 2.02
     - | :sed:`SED` 
     - | :environment:`ENVIRONMENT`
     - :tut:`\ `

   * - | :ref:`URBAN-SED <urbansed-module>`
       | ID: :code:`urbansed`
     - | audio: ✅
       | annotations: ✅
     - :ref:`events`
     - 10000
     - 27.8
     - | :sed:`SED` 
     - | :urban:`URBAN`
     - .. image:: https://licensebuttons.net/l/by/4.0/80x15.png
          :target: https://creativecommons.org/licenses/by/4.0

   * - | :ref:`UrbanSound8K <urbansound8k-module>`
       | ID: :code:`urbansound8k`
     - | audio: ✅
       | annotations: ✅
     - :ref:`tags`
     - 8732
     - 8.75
     - | :sec:`SEC` 
     - | :urban:`URBAN`
     - .. image:: https://licensebuttons.net/l/by-nc/4.0/80x15.png
          :target: https://creativecommons.org/licenses/by-nc/4.0 

<<<<<<< HEAD
   * - Urban Soundscapes of the World
     - - audio: ✅
       - video: ✅
     - N/A
     - 127
     - 2.12
     - Not Stated
=======
   * - | :ref:`Warblrb10k <warblrb10k-module>`
       | ID: :code:`warblrb10k`
     - | audio: ✅
       | annotations: ✅
     - :ref:`tags`
     - 10,000
     - 28
     - | :sec:`SEC` 
     - | :bioacoustic:`BIOACOUSTIC`
     - .. image:: https://licensebuttons.net/l/by/4.0/80x15.png
          :target: https://creativecommons.org/licenses/by/4.0
>>>>>>> 9eb13bf8
<|MERGE_RESOLUTION|>--- conflicted
+++ resolved
@@ -328,7 +328,6 @@
      - .. image:: https://licensebuttons.net/l/by-nc/4.0/80x15.png
           :target: https://creativecommons.org/licenses/by-nc/4.0 
 
-<<<<<<< HEAD
    * - Urban Soundscapes of the World
      - - audio: ✅
        - video: ✅
@@ -336,7 +335,7 @@
      - 127
      - 2.12
      - Not Stated
-=======
+
    * - | :ref:`Warblrb10k <warblrb10k-module>`
        | ID: :code:`warblrb10k`
      - | audio: ✅
@@ -348,4 +347,3 @@
      - | :bioacoustic:`BIOACOUSTIC`
      - .. image:: https://licensebuttons.net/l/by/4.0/80x15.png
           :target: https://creativecommons.org/licenses/by/4.0
->>>>>>> 9eb13bf8
