.. list-table::
   :widths: 5 5 5 5 5 5
   :header-rows: 1

   * - Dataset
     - Downloadable?
     - Annotations
     - Clips
     - Hours
     - License

   * - 3D-MARCo
     - - audio: ✅
       - annotations: ✅
     - :ref:`tags`
     - 26
     - 0.3
     - .. image:: https://licensebuttons.net/l/by-nc/3.0/80x15.png
          :target: https://creativecommons.org/licenses/by-nc/3.0

   * - DCASE23-task2
     - - audio: ✅
       - annotations: ✅
     - :ref:`tags`
     - 174
     - 21
     - .. image:: https://licensebuttons.net/l/by/4.0/80x15.png
          :target: https://creativecommons.org/licenses/by/4.0

<<<<<<< HEAD
   * - DCASE23-Task6a
     - - audio: ✅
       - annotations: ✅
     - :ref:`tags`
     - 6974
     - 43.2
     - .. image:: https://licensebuttons.net/l/by/4.0/80x15.png
          :target: https://creativecommons.org/licenses/by/4.0

   * - DCASE23-Task6b
     - - audio: ✅
       - annotations: ✅
     - :ref:`tags`
     - 6974
     - 43.2
     - .. image:: https://licensebuttons.net/l/by/4.0/80x15.png
          :target: https://creativecommons.org/licenses/by/4.0
=======
   * - DCASE23-Task4B
     - - audio: ✅
       - annotations: ✅
     - :ref:`events`
     - 49
     - 3.16
     - .. image:: https://licensebuttons.net/l/by-nc/3.0/80x15.png
          :target: https://creativecommons.org/licenses/by-nc/3.0
>>>>>>> 8e7cb7a7

   * - DCASE-bioacoustic
     - - audio: ✅
       - annotations: ✅
     - :ref:`events`
     - 174
     - 21
     - .. image:: https://licensebuttons.net/l/by/4.0/80x15.png
          :target: https://creativecommons.org/licenses/by/4.0

   * - DCASE-birdVox20k
     - - audio: ✅
       - annotations: ✅
     - :ref:`tags`
     - 20,000
     - 55.5
     - .. image:: https://licensebuttons.net/l/by/4.0/80x15.png
          :target: https://creativecommons.org/licenses/by/4.0

   * - | EigenScape
       | (HOA 25 ch) 
     - - audio: ✅
       - annotations: ✅
     - :ref:`tags`
     - 64
     - 10.7
     - .. image:: https://licensebuttons.net/l/by/4.0/80x15.png
          :target: https://creativecommons.org/licenses/by/4.0

   * - | EigenScape Raw
       | (32 ch) 
     - - audio: ✅
       - annotations: ✅
     - :ref:`tags`
     - 64
     - 10.7
     - .. image:: https://licensebuttons.net/l/by/4.0/80x15.png
          :target: https://creativecommons.org/licenses/by/4.0

   * - ESC-50
     - - audio: ✅
       - annotations: ✅
     - :ref:`tags`
     - 2000
     - 2.8
     - .. image:: https://licensebuttons.net/l/by-nc/3.0/80x15.png
          :target: https://creativecommons.org/licenses/by-nc/3.0

   * - Freefield1010
     - - audio: ✅
       - annotations: ✅
     - :ref:`tags`
     - 7690
     - 21.3
     - .. image:: https://licensebuttons.net/l/by/4.0/80x15.png
          :target: https://creativecommons.org/licenses/by/4.0

   * - FSD50K
     - - audio: ✅
       - annotations: ✅
     - :ref:`tags`
     - 51197
     - 108.3
     - .. image:: https://licensebuttons.net/l/by/4.0/80x15.png
          :target: https://creativecommons.org/licenses/by/4.0

   * - FSDnoisy18K
     - - audio: ✅
       - annotations: ✅
     - :ref:`tags`
     - 18532
     - 42.5
     - .. image:: https://licensebuttons.net/l/by/4.0/80x15.png
          :target: https://creativecommons.org/licenses/by/4.0

   * - SINGA:PURA
     - - audio: ✅
       - annotations: ✅
     - :ref:`events`
     - 6547
     - 18.2
     - .. image:: https://licensebuttons.net/l/by-sa/4.0/80x15.png
          :target: https://creativecommons.org/licenses/by-sa/4.0


   * - | STARSS
       | 2022
     - - audio: ✅
       - annotations: ✅
     - Spatial Events
     - 121
     - 5
     - .. image:: https://img.shields.io/badge/License-MIT-blue.svg
          :target: https://lbesson.mit-license.org/ 


   * - | TAU NIGENS 
       | SSE 2020
     - - audio: ✅
       - annotations: ✅
     - Spatial Events
     - 800
     - 15
     - .. image:: https://licensebuttons.net/l/by-nc/4.0/80x15.png
          :target: https://creativecommons.org/licenses/by-nc/4.0 


   * - | TAU NIGENS 
       | SSE 2021
     - - audio: ✅
       - annotations: ✅
     - Spatial Events
     - 800
     - 15
     - .. image:: https://licensebuttons.net/l/by-nc/4.0/80x15.png
          :target: https://creativecommons.org/licenses/by-nc/4.0 


   * - | TUT Sound
       | Events 2017
     - - audio: ✅
       - annotations: ✅
     - :ref:`events`
     - 32
     - 2.02
     - :tut:`\ `


   * - | TAU SSE
       | 2019
     - - audio: ✅
       - annotations: ✅
     - Spatial Events
     - 500
     - 8.3
     - :tau2019sse:`\ `


   * - | TAU Urban
       | Acoustic Scenes
       | 2019
     - - audio: ✅
       - annotations: ✅
     - :ref:`tags`
     - 22800
     - 63.3
     - :tau2019:`\ `

   * - | TAU Urban
       | Acoustic Scenes
       | 2020 Mobile
     - - audio: ✅
       - annotations: ✅
     - :ref:`tags`
     - 34915
     - 97
     - :tau2020:`\ `

   * - | TAU Urban
       | Acoustic Scenes
       | 2022 Mobile
     - - audio: ✅
       - annotations: ✅
     - :ref:`tags`
     - 349150
     - 97
     - :tau2022:`\ `

   * - URBAN-SED
     - - audio: ✅
       - annotations: ✅
     - :ref:`events`
     - 10000
     - 27.8
     - .. image:: https://licensebuttons.net/l/by/4.0/80x15.png
          :target: https://creativecommons.org/licenses/by/4.0

   * - UrbanSound8K
     - - audio: ✅
       - annotations: ✅
     - :ref:`tags`
     - 8732
     - 8.75
     - .. image:: https://licensebuttons.net/l/by-nc/4.0/80x15.png
          :target: https://creativecommons.org/licenses/by-nc/4.0 


   * - Warblrb10k
     - - audio: ✅
       - annotations: ✅
     - :ref:`tags`
     - 10,000
     - 28
     - .. image:: https://licensebuttons.net/l/by/4.0/80x15.png
          :target: https://creativecommons.org/licenses/by/4.0<|MERGE_RESOLUTION|>--- conflicted
+++ resolved
@@ -27,25 +27,6 @@
      - .. image:: https://licensebuttons.net/l/by/4.0/80x15.png
           :target: https://creativecommons.org/licenses/by/4.0
 
-<<<<<<< HEAD
-   * - DCASE23-Task6a
-     - - audio: ✅
-       - annotations: ✅
-     - :ref:`tags`
-     - 6974
-     - 43.2
-     - .. image:: https://licensebuttons.net/l/by/4.0/80x15.png
-          :target: https://creativecommons.org/licenses/by/4.0
-
-   * - DCASE23-Task6b
-     - - audio: ✅
-       - annotations: ✅
-     - :ref:`tags`
-     - 6974
-     - 43.2
-     - .. image:: https://licensebuttons.net/l/by/4.0/80x15.png
-          :target: https://creativecommons.org/licenses/by/4.0
-=======
    * - DCASE23-Task4B
      - - audio: ✅
        - annotations: ✅
@@ -54,7 +35,25 @@
      - 3.16
      - .. image:: https://licensebuttons.net/l/by-nc/3.0/80x15.png
           :target: https://creativecommons.org/licenses/by-nc/3.0
->>>>>>> 8e7cb7a7
+
+   * - DCASE23-Task6a
+     - - audio: ✅
+       - annotations: ✅
+     - :ref:`tags`
+     - 6974
+     - 43.2
+     - .. image:: https://licensebuttons.net/l/by/4.0/80x15.png
+          :target: https://creativecommons.org/licenses/by/4.0
+
+   * - DCASE23-Task6b
+     - - audio: ✅
+       - annotations: ✅
+     - :ref:`tags`
+     - 6974
+     - 43.2
+     - .. image:: https://licensebuttons.net/l/by/4.0/80x15.png
+          :target: https://creativecommons.org/licenses/by/4.0
+
 
    * - DCASE-bioacoustic
      - - audio: ✅
