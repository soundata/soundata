--- conflicted
+++ resolved
@@ -23,7 +23,7 @@
      - .. image:: https://licensebuttons.net/l/by-nc/3.0/80x15.png
           :target: https://creativecommons.org/licenses/by-nc/3.0
 
-<<<<<<< HEAD
+
      * - | :ref:`BirdSongs <birdsongs-module>`
        | ID: :code:`birdsongs`
      - | audio: ✅
@@ -35,7 +35,7 @@
      - | :bioacoustic:`BIOACOUSTIC`
      - .. image:: https://licensebuttons.net/l/by-sa/4.0/80x15.png
           :target: https://creativecommons.org/licenses/by-sa/4.0/ 
-=======
+
    * - | :ref:`Clotho <clotho-module>`
        | ID: :code:`clotho`
      - | audio: ✅
@@ -47,8 +47,6 @@
      - | :environment:`ENVIRONMENT`
      - .. image:: https://licensebuttons.net/l/by/4.0/80x15.png
           :target: https://creativecommons.org/licenses/by/4.0
-
->>>>>>> b013133b
 
    * - | :ref:`DCASE23-Task2 <dcase23-task2-module>`
        | ID: :code:`dcase23_task2`
