--- conflicted
+++ resolved
@@ -20,17 +20,17 @@
    :members:
    :inherited-members:
 
-<<<<<<< HEAD
+DCASE23-Task2
+^^^^^^^^^^^^^
+
+.. automodule:: soundata.datasets.dcase23_task2
+   :members:
+   :inherited-members:
+
 DCASE23-Task6a
 ^^^^^^^^^^^^^^
 
 .. automodule:: soundata.datasets.dcase23_task6a
-=======
-DCASE23-Task2
-^^^^^^^^^^^^^
-
-.. automodule:: soundata.datasets.dcase23_task2
->>>>>>> c9b748fc
    :members:
    :inherited-members:
 
