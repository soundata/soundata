--- conflicted
+++ resolved
@@ -20,17 +20,18 @@
    :members:
    :inherited-members:
 
-<<<<<<< HEAD
+
 DCASE23-Task4B
-^^^^^^^^^^^^^^^^^
+^^^^^^^^^^^^^^
 
 .. automodule:: soundata.datasets.dcase23_task4b
-=======
+   :members:
+   :inherited-members:
+
 DCASE23-Task2
 ^^^^^^^^^^^^^
 
 .. automodule:: soundata.datasets.dcase23_task2
->>>>>>> 73f26b9f
    :members:
    :inherited-members:
    
