--- conflicted
+++ resolved
@@ -48,12 +48,14 @@
    :members:
    :inherited-members:
 
-<<<<<<< HEAD
+
 TAU NIGENS SSE 2020
 ^^^^^^^^^^^
 
 .. automodule:: soundata.datasets.tau_nigens_sse_2020
-=======
+   :members:
+   :inherited-members:
+   
 
 TAU NIGENS SSE 2021
 ^^^^^^^^^^^^^^^^^^^
@@ -67,7 +69,6 @@
 ^^^^^^^^^^^^^^^^^^^^^^^^^^^^^^
 
 .. automodule:: soundata.datasets.tau_sse_2019
->>>>>>> 8404598b
    :members:
    :inherited-members:
 
