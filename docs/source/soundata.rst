.. _api:


Initializing
------------

.. autofunction:: soundata.initialize

.. autofunction:: soundata.list_datasets

.. _Datasets API:

Dataset Loaders
---------------

ESC-50
^^^^^^

.. automodule:: soundata.datasets.urbansound8k
   :members:
   :inherited-members:

<<<<<<< HEAD
TAU Urban Acoustic Scenes 2020 Mobile
^^^^^^^^^^^^^^^^^^^^^^^^^^^^^^^^^^^^^

.. automodule:: soundata.datasets.tau2020uas_mobile
=======
TAU Urban Acoustic Scenes 2019
^^^^^^^^^^^^^^^^^^^^^^^^^^^^^^

.. automodule:: soundata.datasets.tau2019uas
   :members:
   :inherited-members:
   
TUT Sound events 2017
^^^^^^^^^^^^^^^^^^^^^

.. automodule:: soundata.datasets.tut2017se
>>>>>>> 11ce0366
   :members:
   :inherited-members:

URBAN-SED
^^^^^^^^^

.. automodule:: soundata.datasets.urbansed
   :members:
   :inherited-members:

UrbanSound8K
^^^^^^^^^^^^

.. automodule:: soundata.datasets.urbansound8k
   :members:
   :inherited-members:


Core
----

.. automodule:: soundata.core
   :members:

.. _annotations:

Annotations
-----------

.. automodule:: soundata.annotations
   :members:


Advanced
--------

soundata.validate
^^^^^^^^^^^^^^^^

.. automodule:: soundata.validate
   :members:


soundata.download_utils
^^^^^^^^^^^^^^^^^^^^^^

.. automodule:: soundata.download_utils
   :members:


soundata.jams_utils
^^^^^^^^^^^^^^^^^^

.. automodule:: soundata.jams_utils
   :members:

<|MERGE_RESOLUTION|>--- conflicted
+++ resolved
@@ -20,12 +20,6 @@
    :members:
    :inherited-members:
 
-<<<<<<< HEAD
-TAU Urban Acoustic Scenes 2020 Mobile
-^^^^^^^^^^^^^^^^^^^^^^^^^^^^^^^^^^^^^
-
-.. automodule:: soundata.datasets.tau2020uas_mobile
-=======
 TAU Urban Acoustic Scenes 2019
 ^^^^^^^^^^^^^^^^^^^^^^^^^^^^^^
 
@@ -33,11 +27,17 @@
    :members:
    :inherited-members:
    
+TAU Urban Acoustic Scenes 2020 Mobile
+^^^^^^^^^^^^^^^^^^^^^^^^^^^^^^^^^^^^^
+
+.. automodule:: soundata.datasets.tau2020uas_mobile
+   :members:
+   :inherited-members:
+
 TUT Sound events 2017
 ^^^^^^^^^^^^^^^^^^^^^
 
 .. automodule:: soundata.datasets.tut2017se
->>>>>>> 11ce0366
    :members:
    :inherited-members:
 
