.. _api:


Initialize a dataset
--------------------

.. autofunction:: soundata.initialize

.. autofunction:: soundata.list_datasets

.. _Datasets API:

Dataset Loaders
---------------

3D-MARCo
^^^^^^^^

.. automodule:: soundata.datasets.marco
   :members:
   :inherited-members:
   
DCASE-bioacoustic
^^^^^^^^^^^^^^^^^

.. automodule:: soundata.datasets.dcase_bioacoustic
   :members:
   :inherited-members:

DCASE-birdVox20k
^^^^^^^^^^^^^^^^^

.. automodule:: soundata.datasets.dcase_birdVox20k
   :members:
   :inherited-members:

EigenScape
^^^^^^^^^^

.. automodule:: soundata.datasets.eigenscape
   :members:
   :inherited-members:

EigenScape Raw
^^^^^^^^^^^^^^

.. automodule:: soundata.datasets.eigenscape_raw
   :members:
   :inherited-members:

ESC-50
^^^^^^

.. automodule:: soundata.datasets.esc50
<<<<<<< HEAD
   :members:
   :inherited-members:

freefield1010
^^^^^^

.. automodule:: soundata.datasets.freefield1010
=======
>>>>>>> b9c47939
   :members:
   :inherited-members:

FSD50K
^^^^^^

.. automodule:: soundata.datasets.fsd50k
   :members:
   :inherited-members:

FSDnoisy18K
^^^^^^^^^^^

.. automodule:: soundata.datasets.fsdnoisy18k
   :members:
   :inherited-members:

SINGA:PURA
^^^^^^^^^^

.. automodule:: soundata.datasets.singapura
   :members:
   :inherited-members:


STARSS 2022
^^^^^^^^^^^^^^^^^^^

.. automodule:: soundata.datasets.starss2022
   :members:
   :inherited-members:
   

TAU NIGENS SSE 2020
^^^^^^^^^^^^^^^^^^^

.. automodule:: soundata.datasets.tau2020sse_nigens
   :members:
   :inherited-members:
   

TAU NIGENS SSE 2021
^^^^^^^^^^^^^^^^^^^

.. automodule:: soundata.datasets.tau2021sse_nigens
   :members:
   :inherited-members:
   

TAU Spatial Sound Events 2019
^^^^^^^^^^^^^^^^^^^^^^^^^^^^^^

.. automodule:: soundata.datasets.tau2019sse
   :members:
   :inherited-members:

TAU Urban Acoustic Scenes 2019
^^^^^^^^^^^^^^^^^^^^^^^^^^^^^^

.. automodule:: soundata.datasets.tau2019uas
   :members:
   :inherited-members:
   
TAU Urban Acoustic Scenes 2020 Mobile
^^^^^^^^^^^^^^^^^^^^^^^^^^^^^^^^^^^^^

.. automodule:: soundata.datasets.tau2020uas_mobile
   :members:
   :inherited-members:

TUT Sound events 2017
^^^^^^^^^^^^^^^^^^^^^

.. automodule:: soundata.datasets.tut2017se
   :members:
   :inherited-members:

URBAN-SED
^^^^^^^^^

.. automodule:: soundata.datasets.urbansed
   :members:
   :inherited-members:

UrbanSound8K
^^^^^^^^^^^^

.. automodule:: soundata.datasets.urbansound8k
   :members:
   :inherited-members:


Core
----

.. automodule:: soundata.core
   :members:

.. _annotations:

Annotations
-----------

.. automodule:: soundata.annotations
   :members:


Advanced
--------

soundata.validate
^^^^^^^^^^^^^^^^^

.. automodule:: soundata.validate
   :members:


soundata.download_utils
^^^^^^^^^^^^^^^^^^^^^^^

.. automodule:: soundata.download_utils
   :members:


soundata.jams_utils
^^^^^^^^^^^^^^^^^^^

.. automodule:: soundata.jams_utils
   :members:

<|MERGE_RESOLUTION|>--- conflicted
+++ resolved
@@ -52,7 +52,6 @@
 ^^^^^^
 
 .. automodule:: soundata.datasets.esc50
-<<<<<<< HEAD
    :members:
    :inherited-members:
 
@@ -60,8 +59,6 @@
 ^^^^^^
 
 .. automodule:: soundata.datasets.freefield1010
-=======
->>>>>>> b9c47939
    :members:
    :inherited-members:
 
