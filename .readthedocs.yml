--- conflicted
+++ resolved
@@ -21,15 +21,9 @@
 formats: all
 
 # Optionally set the version of Python and requirements required to build your docs
-<<<<<<< HEAD
-#python:
-#  install:
-#    - requirements: docs/requirements.txt
-=======
 python:
   install:
       - method: pip
         path: .
         extra_requirements:
-          - docs
->>>>>>> d964eb15
+          - docs